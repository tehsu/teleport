--- conflicted
+++ resolved
@@ -377,7 +377,6 @@
 	RDSEngineAuroraPostgres = "aurora-postgresql"
 )
 
-<<<<<<< HEAD
 // RDSEndpointType specifies the endpoint type
 type RDSEndpointType string
 
@@ -391,7 +390,8 @@
 	RDSEndpointTypeCustom RDSEndpointType = "custom"
 	// RDSEndpointTypeInstance is the endpoint of a RDS DB instance.
 	RDSEndpointTypeInstance RDSEndpointType = "instance"
-=======
+)
+
 const (
 	// RDSEngineModeProvisioned is the RDS engine mode for provisioned Aurora clusters
 	RDSEngineModeProvisioned = "provisioned"
@@ -403,5 +403,4 @@
 	RDSEngineModeGlobal = "global"
 	// RDSEngineModeMultiMaster is the RDS engine mode for Multi-master clusters
 	RDSEngineModeMultiMaster = "multimaster"
->>>>>>> d4a3802c
 )