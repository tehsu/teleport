/*
Copyright 2021 Gravitational, Inc.

Licensed under the Apache License, Version 2.0 (the "License");
you may not use this file except in compliance with the License.
You may obtain a copy of the License at

    http://www.apache.org/licenses/LICENSE-2.0

Unless required by applicable law or agreed to in writing, software
distributed under the License is distributed on an "AS IS" BASIS,
WITHOUT WARRANTIES OR CONDITIONS OF ANY KIND, either express or implied.
See the License for the specific language governing permissions and
limitations under the License.
*/

package services

import (
	"bufio"
	"fmt"
	"strings"
	"testing"

	"github.com/gravitational/teleport/api/types"
	"github.com/gravitational/teleport/lib/defaults"
	"github.com/gravitational/teleport/lib/fixtures"
	"github.com/gravitational/teleport/lib/utils"
	"github.com/pborman/uuid"

	"github.com/aws/aws-sdk-go/aws"
	"github.com/aws/aws-sdk-go/service/rds"
	"github.com/stretchr/testify/require"
)

// TestDatabaseUnmarshal verifies a database resource can be unmarshaled.
func TestDatabaseUnmarshal(t *testing.T) {
	expected, err := types.NewDatabaseV3(types.Metadata{
		Name:        "test-database",
		Description: "Test description",
		Labels:      map[string]string{"env": "dev"},
	}, types.DatabaseSpecV3{
		Protocol: defaults.ProtocolPostgres,
		URI:      "localhost:5432",
		CACert:   fixtures.TLSCACertPEM,
	})
	require.NoError(t, err)
	data, err := utils.ToJSON([]byte(fmt.Sprintf(databaseYAML, indent(fixtures.TLSCACertPEM, 4))))
	require.NoError(t, err)
	actual, err := UnmarshalDatabase(data)
	require.NoError(t, err)
	require.Equal(t, expected, actual)
}

// TestDatabaseMarshal verifies a marshaled database resource can be unmarshaled back.
func TestDatabaseMarshal(t *testing.T) {
	expected, err := types.NewDatabaseV3(types.Metadata{
		Name:        "test-database",
		Description: "Test description",
		Labels:      map[string]string{"env": "dev"},
	}, types.DatabaseSpecV3{
		Protocol: defaults.ProtocolPostgres,
		URI:      "localhost:5432",
		CACert:   fixtures.TLSCACertPEM,
	})
	require.NoError(t, err)
	data, err := MarshalDatabase(expected)
	require.NoError(t, err)
	actual, err := UnmarshalDatabase(data)
	require.NoError(t, err)
	require.Equal(t, expected, actual)
}

// indent returns the string where each line is indented by the specified
// number of spaces.
func indent(s string, spaces int) string {
	var lines []string
	scanner := bufio.NewScanner(strings.NewReader(s))
	for scanner.Scan() {
		lines = append(lines, fmt.Sprintf("%v%v", strings.Repeat(" ", spaces), scanner.Text()))
	}
	return strings.Join(lines, "\n")
}

var databaseYAML = `kind: db
version: v3
metadata:
  name: test-database
  description: "Test description"
  labels:
    env: dev
spec:
  protocol: "postgres"
  uri: "localhost:5432"
  ca_cert: |
%v`

// TestDatabaseFromRDSInstance tests converting an RDS instance to a database resource.
func TestDatabaseFromRDSInstance(t *testing.T) {
	instance := &rds.DBInstance{
		DBInstanceArn:                    aws.String("arn:aws:rds:us-west-1:1234567890:db:instance-1"),
		DBInstanceIdentifier:             aws.String("instance-1"),
		DBClusterIdentifier:              aws.String("cluster-1"),
		DbiResourceId:                    aws.String("resource-1"),
		IAMDatabaseAuthenticationEnabled: aws.Bool(true),
		Engine:                           aws.String(RDSEnginePostgres),
		EngineVersion:                    aws.String("13.0"),
		Endpoint: &rds.Endpoint{
			Address: aws.String("localhost"),
			Port:    aws.Int64(5432),
		},
		TagList: []*rds.Tag{{
			Key:   aws.String("key"),
			Value: aws.String("val"),
		}},
	}
	expected, err := types.NewDatabaseV3(types.Metadata{
		Name:        "instance-1",
		Description: "RDS instance in us-west-1",
		Labels: map[string]string{
			types.OriginLabel:  types.OriginCloud,
			labelAccountID:     "1234567890",
			labelRegion:        "us-west-1",
			labelEngine:        RDSEnginePostgres,
			labelEngineVersion: "13.0",
			labelEndpointType:  "instance",
			"key":              "val",
		},
	}, types.DatabaseSpecV3{
		Protocol: defaults.ProtocolPostgres,
		URI:      "localhost:5432",
		AWS: types.AWS{
			AccountID: "1234567890",
			Region:    "us-west-1",
			RDS: types.RDS{
				InstanceID: "instance-1",
				ClusterID:  "cluster-1",
				ResourceID: "resource-1",
				IAMAuth:    true,
			},
		},
	})
	require.NoError(t, err)
	actual, err := NewDatabaseFromRDSInstance(instance)
	require.NoError(t, err)
	require.Equal(t, expected, actual)
}

// TestDatabaseFromRDSCluster tests converting an RDS cluster to a database resource.
func TestDatabaseFromRDSCluster(t *testing.T) {
	cluster := &rds.DBCluster{
		DBClusterArn:                     aws.String("arn:aws:rds:us-east-1:1234567890:cluster:cluster-1"),
		DBClusterIdentifier:              aws.String("cluster-1"),
		DbClusterResourceId:              aws.String("resource-1"),
		IAMDatabaseAuthenticationEnabled: aws.Bool(true),
		Engine:                           aws.String(RDSEngineAuroraMySQL),
		EngineVersion:                    aws.String("8.0.0"),
		Endpoint:                         aws.String("localhost"),
		ReaderEndpoint:                   aws.String("reader.host"),
		Port:                             aws.Int64(3306),
		CustomEndpoints: []*string{
			aws.String("myendpoint1.cluster-custom-example.us-east-1.rds.amazonaws.com"),
			aws.String("myendpoint2.cluster-custom-example.us-east-1.rds.amazonaws.com"),
		},
		TagList: []*rds.Tag{{
			Key:   aws.String("key"),
			Value: aws.String("val"),
		}},
	}

	expectedAWS := types.AWS{
		AccountID: "1234567890",
		Region:    "us-east-1",
		RDS: types.RDS{
			ClusterID:  "cluster-1",
			ResourceID: "resource-1",
			IAMAuth:    true,
		},
	}

	t.Run("primary", func(t *testing.T) {
		expected, err := types.NewDatabaseV3(types.Metadata{
			Name:        "cluster-1",
			Description: "Aurora cluster in us-east-1",
			Labels: map[string]string{
				types.OriginLabel:  types.OriginCloud,
				labelAccountID:     "1234567890",
				labelRegion:        "us-east-1",
				labelEngine:        RDSEngineAuroraMySQL,
				labelEngineVersion: "8.0.0",
				labelEndpointType:  "primary",
				"key":              "val",
			},
		}, types.DatabaseSpecV3{
			Protocol: defaults.ProtocolMySQL,
			URI:      "localhost:3306",
			AWS:      expectedAWS,
		})
		require.NoError(t, err)
		actual, err := NewDatabaseFromRDSCluster(cluster)
		require.NoError(t, err)
		require.Equal(t, expected, actual)
	})

	t.Run("reader", func(t *testing.T) {
		expected, err := types.NewDatabaseV3(types.Metadata{
			Name:        "cluster-1-reader",
			Description: "Aurora cluster in us-east-1 (reader endpoint)",
			Labels: map[string]string{
				types.OriginLabel:  types.OriginCloud,
				labelAccountID:     "1234567890",
				labelRegion:        "us-east-1",
				labelEngine:        RDSEngineAuroraMySQL,
				labelEngineVersion: "8.0.0",
				labelEndpointType:  "reader",
				"key":              "val",
			},
		}, types.DatabaseSpecV3{
			Protocol: defaults.ProtocolMySQL,
			URI:      "reader.host:3306",
			AWS:      expectedAWS,
			TLS: types.DatabaseTLS{
				ServerName: "localhost",
			},
		})
		require.NoError(t, err)
		actual, err := NewDatabaseFromRDSClusterReaderEndpoint(cluster)
		require.NoError(t, err)
		require.Equal(t, expected, actual)
	})

	t.Run("custom endpoints", func(t *testing.T) {
		expectedLabels := map[string]string{
			types.OriginLabel:  types.OriginCloud,
			labelAccountID:     "1234567890",
			labelRegion:        "us-east-1",
			labelEngine:        RDSEngineAuroraMySQL,
			labelEngineVersion: "8.0.0",
			labelEndpointType:  "custom",
			"key":              "val",
		}

		expectedMyEndpoint1, err := types.NewDatabaseV3(types.Metadata{
			Name:        "cluster-1-custom-myendpoint1",
			Description: "Aurora cluster in us-east-1 (custom endpoint)",
			Labels:      expectedLabels,
		}, types.DatabaseSpecV3{
			Protocol: defaults.ProtocolMySQL,
			URI:      "myendpoint1.cluster-custom-example.us-east-1.rds.amazonaws.com:3306",
			AWS:      expectedAWS,
			TLS: types.DatabaseTLS{
				ServerName: "localhost",
			},
		})
		require.NoError(t, err)

		expectedMyEndpoint2, err := types.NewDatabaseV3(types.Metadata{
			Name:        "cluster-1-custom-myendpoint2",
			Description: "Aurora cluster in us-east-1 (custom endpoint)",
			Labels:      expectedLabels,
		}, types.DatabaseSpecV3{
			Protocol: defaults.ProtocolMySQL,
			URI:      "myendpoint2.cluster-custom-example.us-east-1.rds.amazonaws.com:3306",
			AWS:      expectedAWS,
			TLS: types.DatabaseTLS{
				ServerName: "localhost",
			},
		})
		require.NoError(t, err)

		databases, err := NewDatabasesFromRDSClusterCustomEndpoints(cluster)
		require.NoError(t, err)
		require.Equal(t, types.Databases{expectedMyEndpoint1, expectedMyEndpoint2}, databases)
	})

	t.Run("bad custom endpoints ", func(t *testing.T) {
		badCluster := *cluster
		badCluster.CustomEndpoints = []*string{
			aws.String("badendpoint1"),
			aws.String("badendpoint2"),
		}
		_, err := NewDatabasesFromRDSClusterCustomEndpoints(&badCluster)
		require.Error(t, err)
	})
}

func TestParseRDSCustomEndpoint(t *testing.T) {
	name, err := parseRDSCustomEndpoint("custom-endpoint.cluster-custom-example.ca-central-1.rds.amazonaws.com")
	require.NoError(t, err)
<<<<<<< HEAD
	require.Equal(t, "custom-endpoint", name)
=======
	actual, err := NewDatabaseFromRDSCluster(cluster)
	require.NoError(t, err)
	require.Equal(t, expected, actual)
}

func TestAuroraMySQLVersion(t *testing.T) {
	tests := []struct {
		engineVersion        string
		expectedMySQLVersion string
	}{
		{
			engineVersion:        "5.6.10a",
			expectedMySQLVersion: "5.6.10a",
		},
		{
			engineVersion:        "5.6.mysql_aurora.1.22.1",
			expectedMySQLVersion: "1.22.1",
		},
		{
			engineVersion:        "5.6.mysql_aurora.1.22.1.3",
			expectedMySQLVersion: "1.22.1.3",
		},
	}
	for _, test := range tests {
		t.Run(test.engineVersion, func(t *testing.T) {
			require.Equal(t, test.expectedMySQLVersion, auroraMySQLVersion(&rds.DBCluster{EngineVersion: aws.String(test.engineVersion)}))
		})
	}
}

func TestIsRDSClusterSupported(t *testing.T) {
	tests := []struct {
		name          string
		engineMode    string
		engineVersion string
		isSupported   bool
	}{
		{
			name:          "provisioned",
			engineMode:    RDSEngineModeProvisioned,
			engineVersion: "5.6.mysql_aurora.1.22.0",
			isSupported:   true,
		},
		{
			name:          "serverless",
			engineMode:    RDSEngineModeServerless,
			engineVersion: "5.6.mysql_aurora.1.22.0",
			isSupported:   false,
		},
		{
			name:          "parallel query supported",
			engineMode:    RDSEngineModeParallelQuery,
			engineVersion: "5.6.mysql_aurora.1.22.0",
			isSupported:   true,
		},
		{
			name:          "parallel query unsupported",
			engineMode:    RDSEngineModeParallelQuery,
			engineVersion: "5.6.mysql_aurora.1.19.6",
			isSupported:   false,
		},
	}

	for _, test := range tests {
		t.Run(test.name, func(t *testing.T) {
			cluster := &rds.DBCluster{
				DBClusterArn:        aws.String("arn:aws:rds:us-east-1:1234567890:cluster:test"),
				DBClusterIdentifier: aws.String(test.name),
				DbClusterResourceId: aws.String(uuid.New()),
				Engine:              aws.String(RDSEngineAuroraMySQL),
				EngineMode:          aws.String(test.engineMode),
				EngineVersion:       aws.String(test.engineVersion),
			}

			require.Equal(t, test.isSupported, IsRDSClusterSupported(cluster))

		})
	}
>>>>>>> d4a3802c
}<|MERGE_RESOLUTION|>--- conflicted
+++ resolved
@@ -219,9 +219,6 @@
 			Protocol: defaults.ProtocolMySQL,
 			URI:      "reader.host:3306",
 			AWS:      expectedAWS,
-			TLS: types.DatabaseTLS{
-				ServerName: "localhost",
-			},
 		})
 		require.NoError(t, err)
 		actual, err := NewDatabaseFromRDSClusterReaderEndpoint(cluster)
@@ -287,12 +284,7 @@
 func TestParseRDSCustomEndpoint(t *testing.T) {
 	name, err := parseRDSCustomEndpoint("custom-endpoint.cluster-custom-example.ca-central-1.rds.amazonaws.com")
 	require.NoError(t, err)
-<<<<<<< HEAD
 	require.Equal(t, "custom-endpoint", name)
-=======
-	actual, err := NewDatabaseFromRDSCluster(cluster)
-	require.NoError(t, err)
-	require.Equal(t, expected, actual)
 }
 
 func TestAuroraMySQLVersion(t *testing.T) {
@@ -368,5 +360,4 @@
 
 		})
 	}
->>>>>>> d4a3802c
 }